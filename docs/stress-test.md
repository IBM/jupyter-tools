# Hub Stress Testing

This document gives an overview of the [hub-stress-test script](../scripts/hub-stress-test.py)
and how it can be used.

1. [Setup](#setup)
1. [Scaling up](#scaling-up)
   1. [Placeholders and user nodes](#placeholders)
   1. [Steady state testing](#steady-state)
1. [Scaling down](#scaling-down)
1. [Monitoring](#monitoring)

<a name="setup"></a>
## Setup

You will need two things to run the script, an admin token and a target hub API endpoint URL.

The admin token can be provided to the script on the command line but it's recommended to create a
file from which you can source and export the `JUPYTERHUB_API_TOKEN` environment variable.

For the hub API endpoint URL, you can probably use the same value as the `JUPYTERHUB_API_URL`
environment variable in your user notebooks, e.g. `https://myhub-testing.acme.com/hub/api`.

Putting these together, you can have a script like the following to prepare your environment:

```bash
#!/bin/bash -e
export JUPYTERHUB_API_TOKEN=abcdef123456
export JUPYTERHUB_ENDPOINT=https://myhub-testing.acme.com/hub/api
```

<a name="scaling-up"></a>
## Scaling up

By default the `stress-test` command of the `hub-stress-test` script will scale up to
100 users and notebook servers (pods) in batches, wait for them to be "ready" and then
stop and delete them.

<a name="placeholders"></a>
### Placeholders and user nodes

The number of pods that can be created in any given run depends on the number of
`user-placeholder` pods already in the cluster and the number of `user` nodes. The
`user-placeholder` pods are pre-emptible pods which are part of a StatefulSet:

```console
$ kubectl get statefulset/user-placeholder -n jhub
NAME               READY     AGE
user-placeholder   300/300   118d
```

We normally have very few of these in our testing cluster but need to
scale them up when doing stress testing otherwise the `hub-stress-test` script has to wait
for the auto-scaler to add more nodes to the `user` worker pool. The number of available
workers can be found like so:

```console
$ kubectl get nodes -l workerPurpose=users | grep -c "Ready\s"
13
```

The number of `user` nodes needed for a scale test will depend on the resource requirements
of the user notebook pods, reserved space on the nodes, other system pods running on the nodes,
e.g. logging daemon, pod limits per node, etc.

If there are not enough nodes available and the auto-scaler has to create them
as the stress test is running, we can hit the [consecutive failure limit](https://github.com/jupyterhub/zero-to-jupyterhub-k8s/blob/363d0b7db5/jupyterhub/values.yaml#L17) which will cause the hub container to crash and restart.
One way to avoid this is run the script with a `--count` that is not higher than 500 which
gives time between runs for the auto-scaler to add more `user` nodes.

As an example, the `kubelet` default `maxPods` limit is 110 per node and on IBM Cloud there are about
25 system pods per node. Our testing cluster user notebooks are using a micro
profile so their resource usage is not an issue, they are just limited to the 110 pod-per-node limit.
As a reference, to scale up to 3000 users/pods we need to have at least 35 user nodes.

<a name="steady-state"></a>
### Steady state testing

The `--keep` option can be used to scale up the number of pods in the cluser and retain them
so that you can perform tests or profiling on the hub with a high load. When the script runs
it will first check for the number of existing `hub-stress-test` users and start creating new
users based on an index so you can run the script with a `--count` value of 200-500 if you need
to let the auto-scaler add `user` nodes after each run.

Note that the `c.NotebookApp.shutdown_no_activity_timeout` value in the user notebook image (in the
testing cluster) should either be left at the default (0) or set to some larger window so that while
you are scaling up the notebook pods do not shut themselves down.

<<<<<<< HEAD
<a name="scaling-down"></a>
=======
### Activity update testing

The `activity-stress-test` command can be used to simulate `--count` users POSTing activity
updates. This command only creates users, not servers. It takes a number of users to simulate
specified by `--count` and a number of worker threads, `--workers`, to perform the actual
requests. If `--keep` isn't specified then the users will be deleted after the test.

>>>>>>> 4f585831
## Scaling down

If you used the `--keep` option to scale up and retain pods for steady state testing, when you are
done you can scale down the pods and users by using the `purge` command. The users created by the
script all have a specific naming convention so it knows which notebook servers to stop and users
to remove.

<a name="monitoring"></a>
## Monitoring

Depending on the number of pods being created or deleted the script can take awhile. During a run
there are some dashboards you should be watching and also the hub logs. The logging and monitoring
platform is deployment-specific but the following are some examples of dashboards we monitor:

* `Jupyter Notebook Health (Testing)`
  This dashboard shows the active user notebook pods, nodes in the cluster and `user-placeholder`
  pods. This is mostly interesting to watch the active user notebook pods go up or down when scaling
  up or down with the script. The placeholders and user nodes may also fluctuate as placeholder pods
  are pre-empted and as the auto-scaler is adding or removing user nodes.

  ![hub-stress-test-health](images/hub-stress-test-health.png)

* `Jupyter Hub Golden Signals (testing)`
  This is where you can monitor the response time and request rate on the hub. As user notebook pods
  are scaled up each of those pods will "check in" with the hub to report their activity. By default
  each pod checks in with the hub every [5 minutes](https://github.com/jupyterhub/jupyterhub/blob/5dee864af/jupyterhub/singleuser.py#L463). So we expect that the more active user notebook pods in the cluster will increase
  the request rate and increase the response time in this dashboard. The error rates may also increase
  as we get 429 responses from the hub while scaling up due to the [concurrentSpawnLimit](https://github.com/jupyterhub/zero-to-jupyterhub-k8s/blob/363d0b7db/jupyterhub/values.yaml#L16). Those 429 responses are expected
  and the `hub-stress-test` script is built to retry on them. Here is an example of a 3000 user load
  run:

  ![hub-stress-test-request-response-times](images/hub-stress-test-request-response-times.png)

  That run started around 2:30 and then the purge started around 9 which is why response times track
  the increase in request rates. As the purge runs the number of pods reporting activity is going down
  so the request rate also goes down. One thing to note on the purge is that the [slow_stop_timeout](https://github.com/jupyterhub/jupyterhub/blob/42adb4415/jupyterhub/handlers/base.py#L761) defaults to 10 seconds so as
  we are stopping user notebook servers (deleting pods) the response times spike up because of that
  arbitrary 10 second delay in the hub API.

  Other useful panels on this dashboard are for tracking CPU and memory usage of the hub. From the same
  3000 user run as above:

  ![hub-stress-test-resource-usage](images/hub-stress-test-resource-usage.png)

  CPU, memory and network I/O increase as the number of user notebook pods increases and are reporting
  activity to the hub. The decrease in CPU and network I/O are when the purge starts running. Note that
  memory usage remains high even after the purge starts because the hub aggressively caches DB state in
  memory and is apparently not cleaning up the cache references even after spawners and users are deleted
  from the database.<|MERGE_RESOLUTION|>--- conflicted
+++ resolved
@@ -86,9 +86,6 @@
 testing cluster) should either be left at the default (0) or set to some larger window so that while
 you are scaling up the notebook pods do not shut themselves down.
 
-<<<<<<< HEAD
-<a name="scaling-down"></a>
-=======
 ### Activity update testing
 
 The `activity-stress-test` command can be used to simulate `--count` users POSTing activity
@@ -96,7 +93,6 @@
 specified by `--count` and a number of worker threads, `--workers`, to perform the actual
 requests. If `--keep` isn't specified then the users will be deleted after the test.
 
->>>>>>> 4f585831
 ## Scaling down
 
 If you used the `--keep` option to scale up and retain pods for steady state testing, when you are
